from agent import TaxiAgent
from sensors import * 
from atc import *
from evaluator import *
from poi_map import *
from holdline_detector import *
<<<<<<< HEAD
from openloop_controller import *
from velocity_controller import *
=======
from trivial_controllers import *
from planner import *
>>>>>>> 0fd3930e

import sys
import time
import os
NASA_ULI_ROOT_DIR = os.environ['NASA_ULI_ROOT_DIR']
XPC3_DIR = os.path.join(NASA_ULI_ROOT_DIR, "src")
sys.path.append(XPC3_DIR)
 
import xpc3

# Import julia stuff to access trained neural network
import julia
from julia import Main
Main.julia_file = "load_nn.jl"
Main.eval("include(julia_file)")

# set the route
route_start = "Gate 3"
route_goal = "4 takeoff"

def main():
    with xpc3.XPlaneConnect() as client:
        client.sendDREF("sim/flightmodel/controls/parkbrake", False)
        time.sleep(2.0)
        
        # Construct the agent
        DATA_DIR = os.path.join(XPC3_DIR, "sim_v2", "data")
        map = POIMap(os.path.join(DATA_DIR, "grant_co_pois.csv"))
        atc_listener = ATCAgent(client)
<<<<<<< HEAD
        planner = FixedWaypointPlanner(os.path.join(DATA_DIR, "waypoints.csv"))
        # controller = OpenLoopController(client, os.path.join(DATA_DIR, "openloop_control.csv"))
        controller = VelocityController(client, 10, 5) # Comment this out if you want the open-loop controller back
=======
        planner = GraphPlanner(os.path.join(DATA_DIR, "grant_co_map.csv"))
        controller = TeleportController(client, 100)
>>>>>>> 0fd3930e
        holdline_detector = HoldLineDetector()
        GPS_sensor = GPSSensor(client, 0.0000, 0.0000, 0.0000)
        camera_sensor = CameraSensor(64, 32, save_sample_screenshot=True, monitor_index=2)
        timer = Timer(client)
        agent = TaxiAgent(client, map, atc_listener, planner, controller, holdline_detector, GPS_sensor, camera_sensor, timer)
        
        agent.set_route(route_start, route_goal)
    
        # Construct the evaluator
        evaluator = Evaluator(client)
        max_time = 1000

        # Main loop
        while timer.time() < max_time:
            agent.step()
            evaluator.log(agent)
            time.sleep(0.01)
            
        
        
        
if __name__ == "__main__":
    main()<|MERGE_RESOLUTION|>--- conflicted
+++ resolved
@@ -4,13 +4,9 @@
 from evaluator import *
 from poi_map import *
 from holdline_detector import *
-<<<<<<< HEAD
-from openloop_controller import *
-from velocity_controller import *
-=======
 from trivial_controllers import *
 from planner import *
->>>>>>> 0fd3930e
+from velocity_controller import *
 
 import sys
 import time
@@ -40,14 +36,8 @@
         DATA_DIR = os.path.join(XPC3_DIR, "sim_v2", "data")
         map = POIMap(os.path.join(DATA_DIR, "grant_co_pois.csv"))
         atc_listener = ATCAgent(client)
-<<<<<<< HEAD
-        planner = FixedWaypointPlanner(os.path.join(DATA_DIR, "waypoints.csv"))
-        # controller = OpenLoopController(client, os.path.join(DATA_DIR, "openloop_control.csv"))
-        controller = VelocityController(client, 10, 5) # Comment this out if you want the open-loop controller back
-=======
         planner = GraphPlanner(os.path.join(DATA_DIR, "grant_co_map.csv"))
         controller = TeleportController(client, 100)
->>>>>>> 0fd3930e
         holdline_detector = HoldLineDetector()
         GPS_sensor = GPSSensor(client, 0.0000, 0.0000, 0.0000)
         camera_sensor = CameraSensor(64, 32, save_sample_screenshot=True, monitor_index=2)
