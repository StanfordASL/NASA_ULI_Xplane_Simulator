*scratch*
*swp
*pycache*
<<<<<<< HEAD
*NOTES*
=======
src/*NOTES*
>>>>>>> 2df564c5
data/*<|MERGE_RESOLUTION|>--- conflicted
+++ resolved
@@ -1,9 +1,6 @@
 *scratch*
 *swp
 *pycache*
-<<<<<<< HEAD
 *NOTES*
-=======
 src/*NOTES*
->>>>>>> 2df564c5
 data/*